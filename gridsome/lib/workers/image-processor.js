const path = require('path')
const fs = require('fs-extra')
const pMap = require('p-map')
const sharp = require('sharp')
const imagemin = require('imagemin')
const colorString = require('color-string')
const imageminWebp = require('imagemin-webp')
const imageminMozjpeg = require('imagemin-mozjpeg')
const imageminPngquant = require('imagemin-pngquant')
const sysinfo = require('../utils/sysinfo')
const { warmupSharp } = require('../utils/sharp')

const resiz = (sharpImage, config, options, width, height, backgroundColor) => {
  if (!(
    (config.width && config.width <= width) ||
    (config.height && config.height <= height)
  )) {
    return
  }

  const resizeOptions = {}

  if (config.height) resizeOptions.height = config.height
  if (config.width) resizeOptions.width = config.width
  if (options.fit) resizeOptions.fit = sharp.fit[options.fit]
  if (options.position) resizeOptions.position = sharp.position[options.position]
  if (options.background && colorString.get(options.background)) {
    resizeOptions.background = options.background
  } else if (backgroundColor) {
    resizeOptions.background = backgroundColor
  }

  sharpImage.resize(resizeOptions)

  return sharpImage
}

const createWebp = async (config, ext, destPath, filePath, options, width, height, backgroundColor) => {

  let buffer

  // create new filename with '.webp' extension
  const newFilePath = path.join(
    path.dirname(destPath),
    path.basename(destPath, path.extname(destPath)) + '.webp'
  )

  try {
    buffer = await fs.readFile(filePath)
  } catch (err) {
    return
  }

  const sharpImage = sharp(buffer)

  // Rotate based on EXIF Orientation tag
  sharpImage.rotate()

  resiz(sharpImage, config, options, width, height, backgroundColor)

  if (/\.jpe?g$/.test(ext)) {
    sharpImage.jpeg({
      progressive: config.jpegProgressive,
      quality: config.quality
    })
  }

  if (/\.png$/.test(ext)) {
    sharpImage.png({
      compressionLevel: config.pngCompressionLevel,
      adaptiveFiltering: false
    })
  }

  const plugins = [imageminWebp({
    quality: config.quality
  })]

  buffer = await sharpImage.toBuffer()

  buffer = await imagemin.buffer(buffer, { plugins })

  await fs.outputFile(newFilePath, buffer)

}

exports.processImage = async function ({
  width,
  height,
  filePath,
  destPath,
  cachePath,
  imagesConfig,
  options = {}
}) {


  const isImageUseWebp = process.env.IMAGE_USE_WEBP || ''

  const { ext } = path.parse(filePath)
  const { backgroundColor, defaultQuality = 75 } = imagesConfig

<<<<<<< HEAD
  if (cachePath) {
    // change cachePath, destPath for .webp Image
    const cachePathWebp = path.join(path.dirname(cachePath), path.basename(cachePath, path.extname(cachePath)) + '.webp')
    const destPathWebp = path.join(path.dirname(destPath), path.basename(destPath, path.extname(destPath)) + '.webp')

    // when we have a .webp image present and flag for .webp is set, copy to destPath
    if (
      isImageUseWebp
      && ext !== '.webp'
      && await fs.exists(cachePathWebp)
      && await fs.exists(cachePath)
    ) {
      fs.copy(cachePathWebp, destPathWebp)
      fs.copy(cachePath, destPath)
      return
    }

    if (
      !isImageUseWebp
      && await fs.exists(cachePath)
    ) { return fs.copy(cachePath, destPath) }
  }

  let buffer = await fs.readFile(filePath)
=======
  const buffer = await fs.readFile(filePath)
>>>>>>> a9f42f2d

  const config = {
    pngCompressionLevel: parseInt(options.pngCompressionLevel, 10) || 9,
    quality: parseInt(options.quality, 10) || 75,
    width: parseInt(options.width, 10) || null,
    height: parseInt(options.height, 10) || null,
    jpegProgressive: true
  }

  if (['.png', '.jpeg', '.jpg', '.webp'].includes(ext)) {
<<<<<<< HEAD
=======
    const config = {
      pngCompressionLevel: parseInt(options.pngCompressionLevel, 10) || 9,
      quality: parseInt(options.quality, 10) || defaultQuality,
      width: parseInt(options.width, 10) || null,
      height: parseInt(options.height, 10) || null,
      jpegProgressive: true
    }
>>>>>>> a9f42f2d

    const plugins = []
    const sharpImage = sharp(buffer)
    const compress = imagesConfig.compress !== false && config.quality < 100

    // Rotate based on EXIF Orientation tag
    sharpImage.rotate()

    resiz(sharpImage, config, options, width, height, backgroundColor)


<<<<<<< HEAD
    if (/\.png$/.test(ext)) {
      sharpImage.png({
        compressionLevel: config.pngCompressionLevel,
        adaptiveFiltering: false
      })
      // set minQuality to 0.0, see
      // https://github.com/kornelski/pngquant/issues/176
      // https://github.com/kornelski/pngquant/issues/176
      const quality = config.quality / 100
      plugins.push(imageminPngquant({
        quality: [0.0, quality]
      }))
    }


    if (/\.jpe?g$/.test(ext)) {
      sharpImage.jpeg({
        progressive: config.jpegProgressive,
        quality: config.quality
      })
      plugins.push(imageminMozjpeg({
        progressive: config.jpegProgressive,
        quality: config.quality
      }))
    }
=======
    if (compress) {
      if (/\.png$/.test(ext)) {
        sharpImage.png({
          compressionLevel: config.pngCompressionLevel,
          adaptiveFiltering: false
        })
        const quality = config.quality / 100
        plugins.push(imageminPngquant({
          quality: [quality, quality],
          strip: true
        }))
      }

      if (/\.jpe?g$/.test(ext)) {
        sharpImage.jpeg({
          progressive: config.jpegProgressive,
          quality: config.quality
        })
        plugins.push(imageminMozjpeg({
          progressive: config.jpegProgressive,
          quality: config.quality
        }))
      }
>>>>>>> a9f42f2d

      if (/\.webp$/.test(ext)) {
        sharpImage.webp({
          quality: config.quality
        })
        plugins.push(imageminWebp({
          quality: config.quality
        }))
      }
    }

    const sharpBuffer = await sharpImage.toBuffer()
    const resultBuffer = compress
      ? await imagemin.buffer(sharpBuffer, { plugins })
      : sharpBuffer
    const resultLength = Buffer.byteLength(resultBuffer)
    const sharpLength = Buffer.byteLength(sharpBuffer)
    const initLength = Buffer.byteLength(buffer)

    return fs.outputFile(
      destPath,
      resultLength < initLength
        ? resultLength < sharpLength
          ? resultBuffer
          : sharpBuffer
        : buffer
    )
  }

<<<<<<< HEAD
  await fs.outputFile(destPath, buffer)

  // create .webp image when flag is set
  if (
    isImageUseWebp
    && ['.png', '.jpeg', '.jpg'].includes(ext)
    // && process.env.GRIDSOME_MODE !== 'serve'
  ) {
    await createWebp(config, ext, destPath, filePath, options, width, height, backgroundColor)
  }
=======
  return fs.outputFile(destPath, buffer)
>>>>>>> a9f42f2d
}

exports.process = async function ({
  queue,
  context,
  cacheDir,
  imagesConfig
}) {

  await warmupSharp(sharp)
  await pMap(queue, async set => {
    const cachePath = cacheDir ? path.join(cacheDir, set.filename) : null

    try {
      await exports.processImage({
        destPath: set.destPath,
        imagesConfig,
        cachePath,
        ...set
      })
    } catch (err) {
      const relPath = path.relative(context, set.filePath)
      throw new Error(`Failed to process image ${relPath}. ${err.message}`)
    }

  }, {
    concurrency: sysinfo.cpus.logical
  })
}<|MERGE_RESOLUTION|>--- conflicted
+++ resolved
@@ -94,13 +94,10 @@
   options = {}
 }) {
 
-
   const isImageUseWebp = process.env.IMAGE_USE_WEBP || ''
-
   const { ext } = path.parse(filePath)
   const { backgroundColor, defaultQuality = 75 } = imagesConfig
 
-<<<<<<< HEAD
   if (cachePath) {
     // change cachePath, destPath for .webp Image
     const cachePathWebp = path.join(path.dirname(cachePath), path.basename(cachePath, path.extname(cachePath)) + '.webp')
@@ -124,30 +121,18 @@
     ) { return fs.copy(cachePath, destPath) }
   }
 
-  let buffer = await fs.readFile(filePath)
-=======
   const buffer = await fs.readFile(filePath)
->>>>>>> a9f42f2d
+
 
   const config = {
     pngCompressionLevel: parseInt(options.pngCompressionLevel, 10) || 9,
-    quality: parseInt(options.quality, 10) || 75,
+    quality: parseInt(options.quality, 10) || defaultQuality,
     width: parseInt(options.width, 10) || null,
     height: parseInt(options.height, 10) || null,
     jpegProgressive: true
   }
 
   if (['.png', '.jpeg', '.jpg', '.webp'].includes(ext)) {
-<<<<<<< HEAD
-=======
-    const config = {
-      pngCompressionLevel: parseInt(options.pngCompressionLevel, 10) || 9,
-      quality: parseInt(options.quality, 10) || defaultQuality,
-      width: parseInt(options.width, 10) || null,
-      height: parseInt(options.height, 10) || null,
-      jpegProgressive: true
-    }
->>>>>>> a9f42f2d
 
     const plugins = []
     const sharpImage = sharp(buffer)
@@ -158,8 +143,16 @@
 
     resiz(sharpImage, config, options, width, height, backgroundColor)
 
-
-<<<<<<< HEAD
+      // create .webp image when flag is set
+  if (
+    isImageUseWebp
+    && ['.png', '.jpeg', '.jpg'].includes(ext)
+    // && process.env.GRIDSOME_MODE !== 'serve'
+  ) {
+    await createWebp(config, ext, destPath, filePath, options, width, height, backgroundColor)
+  }
+
+if (compress) {
     if (/\.png$/.test(ext)) {
       sharpImage.png({
         compressionLevel: config.pngCompressionLevel,
@@ -185,31 +178,6 @@
         quality: config.quality
       }))
     }
-=======
-    if (compress) {
-      if (/\.png$/.test(ext)) {
-        sharpImage.png({
-          compressionLevel: config.pngCompressionLevel,
-          adaptiveFiltering: false
-        })
-        const quality = config.quality / 100
-        plugins.push(imageminPngquant({
-          quality: [quality, quality],
-          strip: true
-        }))
-      }
-
-      if (/\.jpe?g$/.test(ext)) {
-        sharpImage.jpeg({
-          progressive: config.jpegProgressive,
-          quality: config.quality
-        })
-        plugins.push(imageminMozjpeg({
-          progressive: config.jpegProgressive,
-          quality: config.quality
-        }))
-      }
->>>>>>> a9f42f2d
 
       if (/\.webp$/.test(ext)) {
         sharpImage.webp({
@@ -238,47 +206,29 @@
         : buffer
     )
   }
-
-<<<<<<< HEAD
-  await fs.outputFile(destPath, buffer)
-
-  // create .webp image when flag is set
-  if (
-    isImageUseWebp
-    && ['.png', '.jpeg', '.jpg'].includes(ext)
-    // && process.env.GRIDSOME_MODE !== 'serve'
-  ) {
-    await createWebp(config, ext, destPath, filePath, options, width, height, backgroundColor)
-  }
-=======
-  return fs.outputFile(destPath, buffer)
->>>>>>> a9f42f2d
 }
-
-exports.process = async function ({
-  queue,
-  context,
-  cacheDir,
-  imagesConfig
-}) {
-
-  await warmupSharp(sharp)
-  await pMap(queue, async set => {
-    const cachePath = cacheDir ? path.join(cacheDir, set.filename) : null
-
-    try {
-      await exports.processImage({
-        destPath: set.destPath,
-        imagesConfig,
-        cachePath,
-        ...set
-      })
-    } catch (err) {
-      const relPath = path.relative(context, set.filePath)
-      throw new Error(`Failed to process image ${relPath}. ${err.message}`)
-    }
-
-  }, {
-    concurrency: sysinfo.cpus.logical
-  })
-}+  exports.process = async function ({
+    queue,
+    context,
+    cacheDir,
+    imagesConfig
+  }) {
+    await warmupSharp(sharp)
+    await pMap(queue, async set => {
+      const cachePath = cacheDir ? path.join(cacheDir, set.filename) : null
+  
+      try {
+        await exports.processImage({
+          destPath: set.destPath,
+          imagesConfig,
+          cachePath,
+          ...set
+        })
+      } catch (err) {
+        const relPath = path.relative(context, set.filePath)
+        throw new Error(`Failed to process image ${relPath}. ${err.message}`)
+      }
+    }, {
+      concurrency: sysinfo.cpus.logical
+    })
+  }