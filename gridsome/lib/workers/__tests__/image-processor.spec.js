--- conflicted
+++ resolved
@@ -155,11 +155,7 @@
     path.join(imageCacheDir, '1000x600.97c148e.test.png')
   )
 
-<<<<<<< HEAD
-  const files = await process(['1000x600.png'], {width: 1000}, true)
-=======
   const files = await process(['1000x600.png'], { width: 1000 }, { withCache: true })
->>>>>>> a9f42f2d
   const cacheStats = await fs.stat(files[0].cachePath)
   const destStats = await fs.stat(files[0].destPath)
 
@@ -171,9 +167,6 @@
   expect(destStats.size).toEqual(cacheStats.size)
 })
 
-<<<<<<< HEAD
-async function process(filenames, options = {}, withCache = false) {
-=======
 async function process (
   filenames,
   options = {},
@@ -182,7 +175,7 @@
     images = {}
   } = {}
 ) {
->>>>>>> a9f42f2d
+
   const config = {
     pathPrefix,
     imagesDir,
