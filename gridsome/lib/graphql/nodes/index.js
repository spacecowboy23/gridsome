const graphql = require('../graphql')
const camelCase = require('camelcase')
const { createBelongsTo } = require('./belongsTo')
const { PER_PAGE } = require('../../utils/constants')
const { createFilterInput } = require('../filters/input')
const createFieldDefinitions = require('../createFieldDefinitions')
const { createFieldTypes } = require('../createFieldTypes')
const { isRefFieldDefinition, createTypeName } = require('../utils')
const { isRefField } = require('../../store/utils')

const {
  ObjectTypeComposer,
  NonNullComposer,
  ThunkComposer,
  ListComposer,
  unwrapTC
} = require('graphql-compose')

const { omit, mapValues, isEmpty, isPlainObject } = require('lodash')

module.exports = function createNodesSchema (schemaComposer, store) {
  const typeNames = Object.keys(store.collections)
  const schema = {}

  schemaComposer.createEnumTC({
    name: 'TypeName',
    values: typeNames.reduce((acc, value) => (acc[value] = { value } && acc), {})
  })

  createTypeComposers(schemaComposer, store)

  for (const typeName of typeNames) {
    const collection = store.getCollection(typeName)
    const typeComposer = schemaComposer.get(typeName)
    createFields(schemaComposer, typeComposer, collection)
<<<<<<< HEAD
    createFilterInput(schemaComposer, typeComposer)
  }

  createResolvers(schemaComposer, store)

  for (const typeName of typeNames) {
    const collection = store.getCollection(typeName)
    const typeComposer = schemaComposer.get(typeName)

=======
>>>>>>> c4f17a02
    createReferenceFields(schemaComposer, typeComposer, collection)
    createFilterInput(schemaComposer, typeComposer)
    createThirdPartyFields(typeComposer, collection)

    const fieldName = camelCase(typeName)
    const allFieldName = camelCase(`all ${typeName}`)

    schemaComposer.Query.addFields({
      [fieldName]: typeComposer.getResolver('findOne'),
      [allFieldName]: typeComposer.getResolver('findManyPaginated')
    })

    // TODO: remove this field before 1.0
    const oldAllFieldName = `all${typeName}`

    if (
      allFieldName !== oldAllFieldName &&
      !schemaComposer.Query.hasField(oldAllFieldName)
    ) {
      schemaComposer.Query.setField(oldAllFieldName, {
        ...typeComposer.getResolver('findManyPaginated'),
        deprecationReason: `Use Query.${allFieldName} instead.`
      })
    }
  }

  createBelongsTo(schemaComposer, store)

  return schema
}

function createTypeComposers (schemaComposer, store) {
  for (const typeName in store.collections) {
    if (schemaComposer.has(typeName)) {
      if (!schemaComposer.get(typeName).hasInterface('Node')) {
        throw new Error(
          `The '${typeName}' GraphQL type must implement the 'Node' interface. Example:\n\n` +
          `type ${typeName} implements Node {\n` +
          `  title: String!\n` +
          `}\n`
        )
      }
    }

    const collection = store.collections[typeName]
    const typeComposer = schemaComposer.getOrCreateOTC(typeName)
    const connectionTypeName = `${typeName}Connection`
    const edgeTypeName = `${typeName}Edge`

    schemaComposer.createObjectTC({
      name: edgeTypeName,
      interfaces: ['NodeConnectionEdge'],
      fields: {
        node: typeName,
        next: typeName,
        previous: typeName
      }
    })

    schemaComposer.createObjectTC({
      name: connectionTypeName,
      interfaces: ['NodeConnection'],
      fields: {
        totalCount: 'Int!',
        pageInfo: 'PageInfo!',
        edges: [edgeTypeName]
      }
    })

    typeComposer.addInterface('Node')
    typeComposer.setExtension('defaultSortBy', collection._defaultSortBy)
    typeComposer.setExtension('defaultSortOrder', collection._defaultSortOrder)
    typeComposer.setIsTypeOf(node =>
      node.internal && node.internal.typeName === typeName
    )

    typeComposer.setField('id', 'ID!')
  }
}

function createFields (schemaComposer, typeComposer, collection) {
  const typeName = typeComposer.getTypeName()
  const fieldDefs = inferFields(typeComposer, collection)
  const fieldTypes = createFieldTypes(schemaComposer, fieldDefs, typeName)

  addInferredFields(typeComposer, fieldDefs, fieldTypes)
}

function inferFields (typeComposer, collection) {
  const extensions = typeComposer.getExtensions()

  // user defined schemas must enable inference
  if (extensions.isCustomType && !extensions.infer) {
    return {}
  }

  return createFieldDefinitions(collection.data(), {
    camelCase: collection._camelCasedFieldNames
  })
}

function addInferredFields (typeComposer, fieldDefs, fieldTypes) {
  for (const key in fieldDefs) {
    const options = fieldDefs[key]
    const fieldType = fieldTypes[options.fieldName]

    if (!typeComposer.hasField(options.fieldName)) {
      typeComposer.setField(options.fieldName, fieldType)
      typeComposer.setFieldExtensions(options.fieldName, options.extensions)

      if (isPlainObject(options.value) && !isRefFieldDefinition(options.value)) {
        addFieldExtensions(typeComposer, options.fieldName, options.value)
      }
    }
  }
}

function addFieldExtensions (typeComposer, fieldName, fieldDefs) {
  const fieldTypeComposer = typeComposer.getFieldTC(fieldName)

  if (fieldTypeComposer instanceof ObjectTypeComposer) {
    for (const key in fieldDefs) {
      const { fieldName, extensions, value } = fieldDefs[key]
      fieldTypeComposer.extendFieldExtensions(fieldName, extensions)

      if (isPlainObject(value) && !isRefFieldDefinition(value)) {
        addFieldExtensions(fieldTypeComposer, fieldName, value)
      }
    }
  }
}

function createThirdPartyFields (typeComposer, collection) {
  const context = { collection, graphql, contentType: collection }
  const fields = {}

  for (const mimeType in collection._mimeTypes) {
    const transformer = collection._mimeTypes[mimeType]

    if (typeof transformer.extendNodeType === 'function') {
      Object.assign(fields, transformer.extendNodeType(context))
    }
  }

  for (const fieldName in collection._fields) {
    const field = collection._fields[fieldName]

    if (typeof field === 'function') {
      fields[fieldName] = field(context)
    }
  }

  for (const fieldName in fields) {
    const extensions = typeComposer.hasField(fieldName)
      ? typeComposer.getFieldExtensions(fieldName)
      : {}

    typeComposer.setField(fieldName, fields[fieldName])
    typeComposer.extendFieldExtensions(fieldName, extensions)
  }
}

const {
  wrapResolver,
  createFindOneResolver,
  createFindManyPaginatedResolver,
  createReferenceOneResolver,
  createReferenceManyResolver,
  createReferenceManyAdvancedResolver
} = require('./resolvers')

function createResolvers (schemaComposer, store) {
  for (const typeName in store.collections) {
    const typeComposer = schemaComposer.get(typeName)
    const collection = store.getCollection(typeName)

    createTypeResolvers(typeComposer, collection)
  }
}

function createTypeResolvers (typeComposer, collection) {
  const typeName = typeComposer.getTypeName()
  const inputTypeComposer = typeComposer.getInputTypeComposer()

  const { _defaultSortBy, _defaultSortOrder } = collection

  typeComposer.addResolver({
    name: 'findOne',
    type: typeName,
    args: {
      ...inputTypeComposer.getFields(),
      id: 'ID'
    },
    resolve: wrapResolver(createFindOneResolver(typeComposer))
  })

  typeComposer.addResolver({
    name: 'findManyPaginated',
    type: `${typeName}Connection`,
    args: {
      sortBy: { type: 'String', defaultValue: _defaultSortBy },
      order: { type: 'SortOrder', defaultValue: _defaultSortOrder },
      perPage: { type: 'Int', description: `Defaults to ${PER_PAGE} when page is provided.` },
      skip: { type: 'Int', defaultValue: 0 },
      limit: { type: 'Int' },
      page: { type: 'Int' },
      sort: { type: '[SortArgument]' },
      filter: {
        type: `${typeName}FilterInput`,
        description: `Filter for ${typeName} nodes.`
      }
    },
    resolve: wrapResolver(createFindManyPaginatedResolver(typeComposer))
  })

  typeComposer.addResolver({
    name: 'referenceOne',
    type: typeName,
    resolve: wrapResolver(createReferenceOneResolver(typeComposer))
  })

  typeComposer.addResolver({
    name: 'referenceMany',
    type: [typeName],
    resolve: wrapResolver(createReferenceManyResolver(typeComposer))
  })

  typeComposer.addResolver({
    name: 'referenceManyAdvanced',
    type: [typeName],
    args: {
      sortBy: { type: 'String' },
      order: { type: 'SortOrder', defaultValue: _defaultSortOrder },
      skip: { type: 'Int', defaultValue: 0 },
      sort: { type: '[SortArgument]' },
      limit: { type: 'Int' }
    },
    resolve: wrapResolver(createReferenceManyAdvancedResolver(typeComposer))
  })
}

function createReferenceFields (schemaComposer, typeComposer, collection) {
  if (isEmpty(collection._refs)) return

  const fields = mapValues(collection._refs, ({ typeName }, fieldName) => {
    const isList = typeComposer.hasField(fieldName)
      ? typeComposer.isFieldPlural(fieldName)
      : false

    if (Array.isArray(typeName)) {
      const unionTypeComposer = schemaComposer.createUnionTC({
        name: createTypeName(typeComposer.getTypeName(), fieldName + 'InferRef'),
        description: `Reference to ${typeName.join(', ')} nodes`,
        interfaces: ['Node'],
        types: () => typeName
      })

      return {
        type: isList
          ? [unionTypeComposer]
          : unionTypeComposer,
        resolve: isList
          ? createReferenceManyUnionResolver(typeName)
          : createReferenceOneUnionResolver(typeName)
      }
    } else {
      const { typeMapper } = schemaComposer
      const refTypeComposer = typeMapper.convertSDLWrappedTypeName(typeName)
      const otherTypeComposer = unwrapTC(refTypeComposer)
      const resolver = isList || isListTC(refTypeComposer)
        ? otherTypeComposer.getResolver('referenceManyAdvanced')
        : otherTypeComposer.getResolver('referenceOne')

      const clonedResolver = resolver.clone()

      // TODO: warn if inferred field type is a list but the typeName is not.
      if (!isList && typeComposer.hasField(fieldName)) {
        clonedResolver.setType(refTypeComposer)
      }

      return clonedResolver
    }
  })

  typeComposer.addFields(fields)

  mapValues(collection._refs, ({ extensions = {}}, fieldName) => {
    if (typeComposer.hasField(fieldName)) {
      typeComposer.extendFieldExtensions(fieldName, extensions)
    }
  })
}

function isListTC (anyTC) {
  if (
    anyTC instanceof NonNullComposer ||
    anyTC instanceof ThunkComposer
  ) {
    return isListTC(anyTC.ofType)
  }

  return anyTC instanceof ListComposer
}

function createReferenceManyUnionResolver (typeNames) {
    return (src, args , ctx, info) => {
      const fieldValue = src[info.fieldName] || []

      if (fieldValue.length && isRefField(fieldValue[0])) {
        return fieldValue.map(value => {
          return ctx.store.getNode(value.typeName, value.id)
        }).filter(Boolean)
      }

      const query = { typeName: { $in: typeNames } }
      const chain = ctx.store.chainIndex(query, false)
      const results = chain.find({ id: { $in: fieldValue }}).map(entry => {
        return omit(ctx.store.getNodeByUid(entry.uid), ['$loki'])
      })

      return results.data().filter(Boolean)
    }
}

function createReferenceOneUnionResolver (typeNames) {
  return (src, args, ctx, info) => {
    const fieldValue = src[info.fieldName] || null

    if (isRefField(fieldValue)) {
      return ctx.store.getNode(fieldValue.typeName, fieldValue.id)
    }

    const query = { typeName: { $in: typeNames } }
    const chain = ctx.store.chainIndex(query, false)
    const results = chain.find({ id: { $in: fieldValue } }).map(entry => {
      return omit(ctx.store.getNodeByUid(entry.uid), ['$loki'])
    })

    return results.data().shift()
  }
}<|MERGE_RESOLUTION|>--- conflicted
+++ resolved
@@ -33,21 +33,23 @@
     const collection = store.getCollection(typeName)
     const typeComposer = schemaComposer.get(typeName)
     createFields(schemaComposer, typeComposer, collection)
-<<<<<<< HEAD
-    createFilterInput(schemaComposer, typeComposer)
-  }
-
-  createResolvers(schemaComposer, store)
+    createTypeResolvers(typeComposer, collection)
+  }
 
   for (const typeName of typeNames) {
     const collection = store.getCollection(typeName)
     const typeComposer = schemaComposer.get(typeName)
 
-=======
->>>>>>> c4f17a02
     createReferenceFields(schemaComposer, typeComposer, collection)
     createFilterInput(schemaComposer, typeComposer)
     createThirdPartyFields(typeComposer, collection)
+
+    // Extend `findOne` resolver arguments
+    // to query single nodes by custom fields.
+    const findOneResolver = typeComposer.getResolver('findOne')
+    const inputTypeComposer = typeComposer.getInputTypeComposer()
+    const inputFields = inputTypeComposer.getFields()
+    findOneResolver.addArgs(omit(inputFields, ['id']))
 
     const fieldName = camelCase(typeName)
     const allFieldName = camelCase(`all ${typeName}`)
@@ -216,18 +218,9 @@
   createReferenceManyAdvancedResolver
 } = require('./resolvers')
 
-function createResolvers (schemaComposer, store) {
-  for (const typeName in store.collections) {
-    const typeComposer = schemaComposer.get(typeName)
-    const collection = store.getCollection(typeName)
-
-    createTypeResolvers(typeComposer, collection)
-  }
-}
 
 function createTypeResolvers (typeComposer, collection) {
   const typeName = typeComposer.getTypeName()
-  const inputTypeComposer = typeComposer.getInputTypeComposer()
 
   const { _defaultSortBy, _defaultSortOrder } = collection
 
@@ -235,7 +228,6 @@
     name: 'findOne',
     type: typeName,
     args: {
-      ...inputTypeComposer.getFields(),
       id: 'ID'
     },
     resolve: wrapResolver(createFindOneResolver(typeComposer))
