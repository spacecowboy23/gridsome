const path = require('path')
const autoBind = require('auto-bind')
const hirestime = require('hirestime')
const { info } = require('../utils/log')
const isRelative = require('is-relative')
const { version } = require('../../package.json')
const { deprecate } = require('../utils/deprecate')

const {
  AsyncSeriesHook,
  SyncWaterfallHook
} = require('tapable')

const { BOOTSTRAP_FULL } = require('../utils/constants')

class App {
  constructor (context, options) {
    process.GRIDSOME = this

    this.clients = {}
    this.context = context
    this.config = require('./loadConfig')(context, options)
    this.isInitialized = false
    this.isBootstrapped = false

    this.hooks = {
      beforeBootstrap: new AsyncSeriesHook([]),
      bootstrap: new AsyncSeriesHook(['app']),
      renderQueue: new SyncWaterfallHook(['renderQueue']),
      redirects: new SyncWaterfallHook(['redirects', 'renderQueue'])
    }

    if (this.config.permalinks.slugify) {
      this._slugify = this.config.permalinks.slugify.use
    } else {
      this._slugify = v => v
    }

    autoBind(this)
  }

  async bootstrap (phase = BOOTSTRAP_FULL) {
    const timer = hirestime()

    info(`Gridsome v${version}\n`)

    await this.init()
    await this.hooks.beforeBootstrap.promise()

    this.hooks.bootstrap.intercept({
      register: hook => ({
        type: hook.type,
        name: hook.name,
        fn (app, callback) {
          if (hook.phase && hook.phase > phase) {
            return hook.type === 'promise'
              ? Promise.resolve()
              : null
          }

          const timer = hirestime()

          const done = () => {
            info(`${hook.label || hook.name} - ${timer(hirestime.S)}s`)
            if (callback) callback()
          }

          switch (hook.type) {
            case 'promise':
              return hook.fn(app).then(done)
            case 'async':
              return hook.fn(app, done)
            case 'sync':
              return (hook.fn(app), done())
            default:
              throw new Error(`Unexpected type of bootstrap hook: "${hook.type}"`)
          }
        }
      })
    })

    await this.hooks.bootstrap.promise()

    info(`Bootstrap finish - ${timer(hirestime.S)}s`)

    this.isBootstrapped = true

    return this
  }

  //
  // bootstrap phases
  //

  async init () {
    const Plugins = require('./Plugins')
    const Store = require('../store/Store')
    const Schema = require('./Schema')
    const AssetsQueue = require('./queue/AssetsQueue')
    const Codegen = require('./codegen')
    const Pages = require('../pages/pages')
    const Compiler = require('./Compiler')

    this.plugins = new Plugins(this)
    this.store = new Store(this)
    this.schema = new Schema(this)
    this.assets = new AssetsQueue(this)
    this.pages = new Pages(this)
    this.codegen = new Codegen(this)
    this.compiler = new Compiler(this)

    // TODO: remove before 1.0
    this.queue = this.assets
    deprecate.property(this, 'queue', 'The property app.queue is deprecated. Use app.assets instead.')

    info(`Initializing plugins...`)

    this.plugins.initialize()

    // run config.chainWebpack after all plugins
    if (typeof this.config.chainWebpack === 'function') {
      this.compiler.hooks.chainWebpack.tapPromise('ChainWebpack', (chain, env) => {
        return Promise.resolve(this.config.chainWebpack(chain, env))
      })
    }

    // run config.configureWebpack after all plugins
    if (this.config.configureWebpack) {
      this.plugins.on('configureWebpack', { handler: this.config.configureWebpack })
    }

    // run config.configureServer after all plugins
    if (typeof this.config.configureServer === 'function') {
      this.plugins.on('configureServer', { handler: this.config.configureServer })
    }

    this.isInitialized = true

    return this
  }

<<<<<<< HEAD
  async loadSources () {
    await this.events.dispatch('loadSource', api => api.store)
  }

  async createSchema () {
    const graphql = require('../graphql/graphql')
    const { mergeSchemas } = require('graphql-tools')
    const createSchema = require('../graphql/createSchema')
    const { createSchemaAPI } = require('../graphql/utils')

    const schemas = []

    const results = await this.events.dispatch('createSchema', () => {
      return createSchemaAPI({
        addSchema: schema => schemas.push(schema)
      })
    })

    // add custom schemas returned from the hook handlers
    results.forEach(schema => schema && schemas.push(schema))

    const schema = createSchema(this.store)

    this._execute = graphql.execute
    this._graphql = graphql.graphql
    this.schema = mergeSchemas({ schemas: [schema, ...schemas] })
  }

  async createPages () {
    const { hashString } = require('../utils')
    const time = Date.now() + process.hrtime()[1]
    const digest = hashString(time.toString())
    const { createPagesAPI, createManagedPagesAPI } = require('../pages/utils')

    this.pages._cached.clear()
    this.pages._collection.adaptiveBinaryIndices = false

    await this.events.dispatch('createPages', api => {
      return createPagesAPI(api, { digest })
    })

    await this.events.dispatch('createManagedPages', api => {
      return createManagedPagesAPI(api, { digest })
    })

    this.pages._collection.adaptiveBinaryIndices = true
    this.pages._collection.ensureAllIndexes(true)

    // ensure a /404 page exists
    if (!this.pages.findPage({ path: '/404' })) {
      this.pages.createPage({
        path: '/404',
        component: path.join(this.config.appPath, 'pages', '404.vue')
      }, { digest, isManaged: true })
    }

    // remove unmanaged pages created
    // in earlier digest cycles
    this.pages.findAndRemovePages({
      'internal.digest': { $ne: digest },
      'internal.isManaged': { $eq: false }
    })
  }

  async generateCode () {
    await this.codegen.generate()
  }

=======
>>>>>>> 8e454857
  //
  // helpers
  //

  resolve (...args) {
    const value = path.join(...args)

    return isRelative(value)
      ? path.join(this.context, value)
      : value
  }

  slugify (value = '') {
    return this._slugify(value, this.config.permalinks.slugify.options)
  }

  graphql (docOrQuery, variables = {}) {
    return this.schema.runQuery(docOrQuery, variables)
  }

  broadcast (message, hotReload = true) {
    for (const client in this.clients) {
      this.clients[client].write(JSON.stringify(message))
    }

    return hotReload
      ? this.codegen.generate('now.js')
      : undefined
  }
}

module.exports = App<|MERGE_RESOLUTION|>--- conflicted
+++ resolved
@@ -139,77 +139,6 @@
     return this
   }
 
-<<<<<<< HEAD
-  async loadSources () {
-    await this.events.dispatch('loadSource', api => api.store)
-  }
-
-  async createSchema () {
-    const graphql = require('../graphql/graphql')
-    const { mergeSchemas } = require('graphql-tools')
-    const createSchema = require('../graphql/createSchema')
-    const { createSchemaAPI } = require('../graphql/utils')
-
-    const schemas = []
-
-    const results = await this.events.dispatch('createSchema', () => {
-      return createSchemaAPI({
-        addSchema: schema => schemas.push(schema)
-      })
-    })
-
-    // add custom schemas returned from the hook handlers
-    results.forEach(schema => schema && schemas.push(schema))
-
-    const schema = createSchema(this.store)
-
-    this._execute = graphql.execute
-    this._graphql = graphql.graphql
-    this.schema = mergeSchemas({ schemas: [schema, ...schemas] })
-  }
-
-  async createPages () {
-    const { hashString } = require('../utils')
-    const time = Date.now() + process.hrtime()[1]
-    const digest = hashString(time.toString())
-    const { createPagesAPI, createManagedPagesAPI } = require('../pages/utils')
-
-    this.pages._cached.clear()
-    this.pages._collection.adaptiveBinaryIndices = false
-
-    await this.events.dispatch('createPages', api => {
-      return createPagesAPI(api, { digest })
-    })
-
-    await this.events.dispatch('createManagedPages', api => {
-      return createManagedPagesAPI(api, { digest })
-    })
-
-    this.pages._collection.adaptiveBinaryIndices = true
-    this.pages._collection.ensureAllIndexes(true)
-
-    // ensure a /404 page exists
-    if (!this.pages.findPage({ path: '/404' })) {
-      this.pages.createPage({
-        path: '/404',
-        component: path.join(this.config.appPath, 'pages', '404.vue')
-      }, { digest, isManaged: true })
-    }
-
-    // remove unmanaged pages created
-    // in earlier digest cycles
-    this.pages.findAndRemovePages({
-      'internal.digest': { $ne: digest },
-      'internal.isManaged': { $eq: false }
-    })
-  }
-
-  async generateCode () {
-    await this.codegen.generate()
-  }
-
-=======
->>>>>>> 8e454857
   //
   // helpers
   //
