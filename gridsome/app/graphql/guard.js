import fetch from '../fetch'
<<<<<<< HEAD
import { components } from '~/.temp/routes'
import { NOT_FOUND_NAME } from '~/.temp/constants'
=======
import config from '~/.temp/config'
>>>>>>> 524e0e2e
import { getResults, setResults, formatError } from './shared'

const resolved = []

export default router => (to, from, _next) => {
  if (process.isServer) return _next()

  const addRoute = route => {
    if (!resolved.includes(route.path) && !to.meta.dynamic) {
      router.addRoutes([route])
      router.options.routes.push(route)
      resolved.push(route.path)
    }
  }

  const addNotFoundRoute = path => addRoute({
    component: components['not-found'],
    meta: { dataPath: '/404/index.json' },
    path
  })

  const next = path => {
    if (to.matched.length) _next()
    else _next(path)
  }

  if (global.__INITIAL_STATE__) {
    const { meta, path, chunkName } = global.__INITIAL_STATE__

<<<<<<< HEAD
=======
  if (to.meta && to.meta.__custom) {
    global.__INITIAL_STATE__ = null
    return next()
  }

  if (process.isProduction && global.__INITIAL_STATE__) {
>>>>>>> 524e0e2e
    setResults(to.path, global.__INITIAL_STATE__)

    if (name === NOT_FOUND_NAME) addNotFoundRoute(to.path)
    else addRoute({ meta, path, component: components[chunkName] })

    global.__INITIAL_STATE__ = null

    return next(to.path)
  }

  if (process.isProduction && getResults(to.path)) {
    return next()
  }

  fetch(to)
    .then(res => {
      if (res.code === 404) {
        setResults(to.path, { data: null, context: {} })
        addNotFoundRoute(to.path)
      } else {
        setResults(to.path, res)
        addRoute({
          path: res.path,
          meta: res.meta,
          component: components[res.chunkName]
        })
      }

      next(to.path)
    })
    .catch(err => {
      if (err.code === 'MODULE_NOT_FOUND' || err.code === 404) {
        console.error(err)
        addNotFoundRoute(to.path)
        next(to.path)
      } else if (err.code === 'INVALID_HASH' && to.path !== window.location.pathname) {
        const fullPathWithPrefix = (config.pathPrefix ?? '') + to.fullPath
        window.location.assign(fullPathWithPrefix)
      } else {
        formatError(err, to)
        next(err)
      }
    })
}<|MERGE_RESOLUTION|>--- conflicted
+++ resolved
@@ -1,10 +1,7 @@
 import fetch from '../fetch'
-<<<<<<< HEAD
-import { components } from '~/.temp/routes'
+import config from '~/.temp/config'
+import * as components from '~/.temp/routes'
 import { NOT_FOUND_NAME } from '~/.temp/constants'
-=======
-import config from '~/.temp/config'
->>>>>>> 524e0e2e
 import { getResults, setResults, formatError } from './shared'
 
 const resolved = []
@@ -31,22 +28,18 @@
     else _next(path)
   }
 
-  if (global.__INITIAL_STATE__) {
-    const { meta, path, chunkName } = global.__INITIAL_STATE__
-
-<<<<<<< HEAD
-=======
   if (to.meta && to.meta.__custom) {
     global.__INITIAL_STATE__ = null
     return next()
   }
 
   if (process.isProduction && global.__INITIAL_STATE__) {
->>>>>>> 524e0e2e
+    const { meta, path, variableName } = global.__INITIAL_STATE__
+
     setResults(to.path, global.__INITIAL_STATE__)
 
     if (name === NOT_FOUND_NAME) addNotFoundRoute(to.path)
-    else addRoute({ meta, path, component: components[chunkName] })
+    else addRoute({ meta, path, component: components[variableName] })
 
     global.__INITIAL_STATE__ = null
 
@@ -67,7 +60,7 @@
         addRoute({
           path: res.path,
           meta: res.meta,
-          component: components[res.chunkName]
+          component: components[res.variableName]
         })
       }
 
